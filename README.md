
![Banner](exactrasterpolyextract/data/ExactRasterPolyExtract_banner.PNG)
# ExactRasterPolyExtract
A wrapper for the `exact_extract` function for polygon-based raster value extraction.

ExactRasterPolyExtract is a wrapper for the Python binding of the [exact_extract](https://isciences.github.io/exactextract/) function. `exact_extract` conveniently provides the coverage fraction of each pixel that is covered by a polygon, enabling e.g. subset extraction by coverage fraction. 
The wrapper `exact_raster_poly_extract` provides a simple interface to `exact_extract`, allowing users to extract pixel values and coverage fractions from raster datasets using polygon geometries. The output is formatted to be suitable as input for ML tasks. 

**Details:**  
`exact_extract` returns a pandas DataFrame of shape: (polygons) x (bands + columns), where each value cell contains a 1D array (pd.Series) of pixel values. The length of said array varies with the number of pixels covered by the polygon.

In `exact_raster_poly_extract`, we transform this output into a pandas DataFrame of shape: (**pixels**) x (bands + polygon ID + columns), easing downstream use in ML applications.

## Installation
```bash
pip install git+https://github.com/leleist/exactrasterpolyextract.git
```

## Usage
```python
from exactrasterpolyextract import exact_raster_poly_extract

# reference to raster file
raster_path = 'path/to/raster.tif'

# reference to polygon file (shapefile)
polygon_path = 'path/to/polygon.shp'

# define the columns to keep from the polygon file during extraction
include_columns = ['column1', 'column2'] # e.g. ['id', 'class']

# extract pixelvalues and coverage fractions

output = exact_raster_poly_extract(raster_path, polygon_path, include_columns, progress=True)
```

## Contributions
The package will continue to be developed as needed.

Any contributions are welcome.

Current ToDos:  
- add polygon pixel ID to output
- find more efficient way to explode the initial PD df output.

## Acknowledgments

This package is a wrapper for the `exact_extract` function. 
The latter development was supported by NASA, U.S. Army Engineer Research and Development Center (ERDC) and ISciences, LLC and is used under the Apache License 2.0.

If you use this package, please cite: 
<<<<<<< HEAD
  - the **original authors** of [exact_extract](https://isciences.github.io/exactextract/)
  - Leist, Leander (2025). ExactRasterPolyExtract: A wrapper for the exact_extract function for polygon-based raster extraction, Laboratory for Climatology and Remote Sensing (LCRS), University of Marburg, Germany, GitHub. https://github.com/leleist/exactrasterpolyextract
=======
  - the **original authors**
  - Leist, Leander (2025). ExactRasterPolyExtract: A wrapper for the exact_extract function for polygon-based raster extraction, Laboratory of Climatology and Remote Sensing (LCRS), University of Marburg, Germany, GitHub. https://github.com/leleist/exactrasterpolyextract
>>>>>>> 0097f27e

## License
Licensed under the Apache License, Version 2.0 [See](./LICENSE);
you may not use this file except in compliance with the License.  
You may obtain a copy of the License at [ http://www.apache.org/licenses/LICENSE-2.0 ](http://www.apache.org/licenses/LICENSE-2.0)

Unless required by applicable law or agreed to in writing, software
distributed under the License is distributed on an "AS IS" BASIS,
WITHOUT WARRANTIES OR CONDITIONS OF ANY KIND, either express or implied.
See the License for the specific language governing permissions and
limitations under the License.
<|MERGE_RESOLUTION|>--- conflicted
+++ resolved
@@ -1,69 +1,64 @@
-
-![Banner](exactrasterpolyextract/data/ExactRasterPolyExtract_banner.PNG)
-# ExactRasterPolyExtract
-A wrapper for the `exact_extract` function for polygon-based raster value extraction.
-
-ExactRasterPolyExtract is a wrapper for the Python binding of the [exact_extract](https://isciences.github.io/exactextract/) function. `exact_extract` conveniently provides the coverage fraction of each pixel that is covered by a polygon, enabling e.g. subset extraction by coverage fraction. 
-The wrapper `exact_raster_poly_extract` provides a simple interface to `exact_extract`, allowing users to extract pixel values and coverage fractions from raster datasets using polygon geometries. The output is formatted to be suitable as input for ML tasks. 
-
-**Details:**  
-`exact_extract` returns a pandas DataFrame of shape: (polygons) x (bands + columns), where each value cell contains a 1D array (pd.Series) of pixel values. The length of said array varies with the number of pixels covered by the polygon.
-
-In `exact_raster_poly_extract`, we transform this output into a pandas DataFrame of shape: (**pixels**) x (bands + polygon ID + columns), easing downstream use in ML applications.
-
-## Installation
-```bash
-pip install git+https://github.com/leleist/exactrasterpolyextract.git
-```
-
-## Usage
-```python
-from exactrasterpolyextract import exact_raster_poly_extract
-
-# reference to raster file
-raster_path = 'path/to/raster.tif'
-
-# reference to polygon file (shapefile)
-polygon_path = 'path/to/polygon.shp'
-
-# define the columns to keep from the polygon file during extraction
-include_columns = ['column1', 'column2'] # e.g. ['id', 'class']
-
-# extract pixelvalues and coverage fractions
-
-output = exact_raster_poly_extract(raster_path, polygon_path, include_columns, progress=True)
-```
-
-## Contributions
-The package will continue to be developed as needed.
-
-Any contributions are welcome.
-
-Current ToDos:  
-- add polygon pixel ID to output
-- find more efficient way to explode the initial PD df output.
-
-## Acknowledgments
-
-This package is a wrapper for the `exact_extract` function. 
-The latter development was supported by NASA, U.S. Army Engineer Research and Development Center (ERDC) and ISciences, LLC and is used under the Apache License 2.0.
-
-If you use this package, please cite: 
-<<<<<<< HEAD
-  - the **original authors** of [exact_extract](https://isciences.github.io/exactextract/)
-  - Leist, Leander (2025). ExactRasterPolyExtract: A wrapper for the exact_extract function for polygon-based raster extraction, Laboratory for Climatology and Remote Sensing (LCRS), University of Marburg, Germany, GitHub. https://github.com/leleist/exactrasterpolyextract
-=======
-  - the **original authors**
-  - Leist, Leander (2025). ExactRasterPolyExtract: A wrapper for the exact_extract function for polygon-based raster extraction, Laboratory of Climatology and Remote Sensing (LCRS), University of Marburg, Germany, GitHub. https://github.com/leleist/exactrasterpolyextract
->>>>>>> 0097f27e
-
-## License
-Licensed under the Apache License, Version 2.0 [See](./LICENSE);
-you may not use this file except in compliance with the License.  
-You may obtain a copy of the License at [ http://www.apache.org/licenses/LICENSE-2.0 ](http://www.apache.org/licenses/LICENSE-2.0)
-
-Unless required by applicable law or agreed to in writing, software
-distributed under the License is distributed on an "AS IS" BASIS,
-WITHOUT WARRANTIES OR CONDITIONS OF ANY KIND, either express or implied.
-See the License for the specific language governing permissions and
-limitations under the License.
+
+![Banner](exactrasterpolyextract/data/ExactRasterPolyExtract_banner.PNG)
+# ExactRasterPolyExtract
+A wrapper for the `exact_extract` function for polygon-based raster value extraction.
+
+ExactRasterPolyExtract is a wrapper for the Python binding of the [exact_extract](https://isciences.github.io/exactextract/) function. `exact_extract` conveniently provides the coverage fraction of each pixel that is covered by a polygon, enabling e.g. subset extraction by coverage fraction. 
+The wrapper `exact_raster_poly_extract` provides a simple interface to `exact_extract`, allowing users to extract pixel values and coverage fractions from raster datasets using polygon geometries. The output is formatted to be suitable as input for ML tasks. 
+
+**Details:**  
+`exact_extract` returns a pandas DataFrame of shape: (polygons) x (bands + columns), where each value cell contains a 1D array (pd.Series) of pixel values. The length of said array varies with the number of pixels covered by the polygon.
+
+In `exact_raster_poly_extract`, we transform this output into a pandas DataFrame of shape: (**pixels**) x (bands + polygon ID + columns), easing downstream use in ML applications.
+
+## Installation
+```bash
+pip install git+https://github.com/leleist/exactrasterpolyextract.git
+```
+
+## Usage
+```python
+from exactrasterpolyextract import exact_raster_poly_extract
+
+# reference to raster file
+raster_path = 'path/to/raster.tif'
+
+# reference to polygon file (shapefile)
+polygon_path = 'path/to/polygon.shp'
+
+# define the columns to keep from the polygon file during extraction
+include_columns = ['column1', 'column2'] # e.g. ['id', 'class']
+
+# extract pixelvalues and coverage fractions
+
+output = exact_raster_poly_extract(raster_path, polygon_path, include_columns, progress=True)
+```
+
+## Contributions
+The package will continue to be developed as needed.
+
+Any contributions are welcome.
+
+Current ToDos:  
+- add polygon pixel ID to output
+- find more efficient way to explode the initial PD df output.
+
+## Acknowledgments
+
+This package is a wrapper for the `exact_extract` function. 
+The latter development was supported by NASA, U.S. Army Engineer Research and Development Center (ERDC) and ISciences, LLC and is used under the Apache License 2.0.
+
+If you use this package, please cite: 
+  - the **original authors**
+  - Leist, Leander (2025). ExactRasterPolyExtract: A wrapper for the exact_extract function for polygon-based raster extraction, Laboratory of Climatology and Remote Sensing (LCRS), University of Marburg, Germany, GitHub. https://github.com/leleist/exactrasterpolyextract
+
+## License
+Licensed under the Apache License, Version 2.0 [See](./LICENSE);
+you may not use this file except in compliance with the License.  
+You may obtain a copy of the License at [ http://www.apache.org/licenses/LICENSE-2.0 ](http://www.apache.org/licenses/LICENSE-2.0)
+
+Unless required by applicable law or agreed to in writing, software
+distributed under the License is distributed on an "AS IS" BASIS,
+WITHOUT WARRANTIES OR CONDITIONS OF ANY KIND, either express or implied.
+See the License for the specific language governing permissions and
+limitations under the License.